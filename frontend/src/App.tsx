import { useState } from 'react'
import Sidebar from './components/Sidebar'
import Agent from './components/Agent'
import CreateNewPage from './components/CreateNewPage'

function App() {
<<<<<<< HEAD
  const [currentPage, setCurrentPage] = useState<'agent' | 'create-new'>('agent')

  const renderCurrentPage = () => {
    switch (currentPage) {
      case 'create-new':
        return <CreateNewPage />
      case 'agent':
      default:
        return <Agent />
=======
  const [isListening, setIsListening] = useState(false)
  const [transcript, setTranscript] = useState('')
  const [conversation, setConversation] = useState<Array<{role: string, content: string}>>([])
  const conversationRef = useRef<Array<{role: string, content: string}>>([])
  const [isProcessing, setIsProcessing] = useState(false)
  const [streamingText, setStreamingText] = useState('')
  const [isStreaming, setIsStreaming] = useState(false)
  const recognitionRef = useRef<any>(null)
  const wsRef = useRef<WebSocket | null>(null)
  const audioRef = useRef<HTMLAudioElement | null>(null)
  const isInitialized = useRef(false)
  const isListeningRef = useRef(false)
  const isProcessingRef = useRef(false)
  const silenceTimerRef = useRef<NodeJS.Timeout | null>(null)
  const currentResponseRef = useRef('')
  const audioPlayerRef = useRef<AudioPlayer | null>(null)
  const speechBufferRef = useRef('')
  const lastSpeechTimeRef = useRef(Date.now())
  const pendingResponseRef = useRef<string | null>(null)
  const lastTranscriptRef = useRef('')

  useEffect(() => {
    // Prevent double initialization in development mode
    if (isInitialized.current) {
      console.log('Already initialized, skipping...')
      return
    }
    isInitialized.current = true
    
    // Initialize audio player
    audioPlayerRef.current = new AudioPlayer()
    audioPlayerRef.current.setOnComplete(() => {
      console.log('All audio finished playing')
      pendingResponseRef.current = null
      setIsProcessing(false)
      isProcessingRef.current = false
      
      // Resume listening
      if (recognitionRef.current && isListeningRef.current) {
        setTimeout(() => {
          try {
            recognitionRef.current.start()
            console.log('Resumed listening after all TTS')
            setTranscript('')
          } catch (e) {
            console.log('Could not restart recognition:', e)
          }
        }, 500)
      }
    })
    
    // Initialize WebSocket connection
    console.log('Attempting to connect to WebSocket at ws://localhost:8000/ws')
    
    try {
      wsRef.current = new WebSocket('ws://localhost:8000/ws')
    } catch (error) {
      console.error('Failed to create WebSocket:', error)
      alert('Failed to create WebSocket connection: ' + error)
      return
    }
    
    wsRef.current.onopen = () => {
      console.log('WebSocket connected successfully')
      console.log('WebSocket readyState:', wsRef.current?.readyState)
    }
    
    
    wsRef.current.onerror = (error) => {
      console.error('WebSocket error:', error)
      console.error('WebSocket readyState:', wsRef.current?.readyState)
      console.error('Error details:', {
        type: error.type,
        target: error.target,
        currentTarget: error.currentTarget,
        eventPhase: error.eventPhase
      })
    }
    
    wsRef.current.onclose = (event) => {
      console.log('WebSocket disconnected', {
        code: event.code,
        reason: event.reason,
        wasClean: event.wasClean
      })
      if (!event.wasClean) {
        setTimeout(() => {
          alert('Failed to connect to the backend. Make sure the server is running on localhost:8000\n\nError code: ' + event.code + '\nReason: ' + (event.reason || 'Unknown'))
        }, 100)
      }
    }
    
    wsRef.current.onmessage = async (event) => {
      const data = JSON.parse(event.data)
      
      switch (data.type) {
        case 'stream_start':
          console.log('Stream started')
          
          // Check if this response is still wanted
          if (!pendingResponseRef.current) {
            console.log('Response no longer needed, user continued speaking')
            // Tell backend to cancel
            if (wsRef.current && wsRef.current.readyState === WebSocket.OPEN) {
              wsRef.current.send(JSON.stringify({ type: 'interrupt' }))
            }
            break
          }
          
          // Reset audio player for new response
          if (audioPlayerRef.current) {
            audioPlayerRef.current.reset()
          }
          
          // Add user message to conversation now that we're sure about it
          const userMessage = pendingResponseRef.current
          setConversation(prev => {
            // Check if the last message is already this user message (avoid duplicates)
            if (prev.length > 0 && prev[prev.length - 1].role === 'user' && prev[prev.length - 1].content === userMessage) {
              const newConv = [...prev, { role: 'assistant', content: '' }]
              conversationRef.current = newConv
              return newConv
            }
            const newConv = [...prev, 
              { role: 'user', content: userMessage },
              { role: 'assistant', content: '' }
            ]
            conversationRef.current = newConv
            return newConv
          })
          
          currentResponseRef.current = ''
          setStreamingText('')
          setIsStreaming(true)
          setIsProcessing(true)
          isProcessingRef.current = true
          break
          
        case 'text_chunk':
          // Update the streaming text
          console.log(`[${new Date().toISOString()}] Received text chunk:`, data.text)
          currentResponseRef.current += data.text
          setStreamingText(currentResponseRef.current)
          console.log(`[${new Date().toISOString()}] Total streaming text:`, currentResponseRef.current.length, 'chars')
          setConversation(prev => {
            const newConv = [...prev]
            if (newConv.length > 0 && newConv[newConv.length - 1].role === 'assistant') {
              newConv[newConv.length - 1].content = currentResponseRef.current
            }
            conversationRef.current = newConv
            return newConv
          })
          break
          
        case 'audio_chunk':
          // Queue audio chunk for playback
          const audioUrl = `http://localhost:8000${data.audio_url}`
          console.log(`[${new Date().toISOString()}] Received audio chunk:`, audioUrl, 'Text:', data.text)
          console.log('Current state - pending:', pendingResponseRef.current, 'processing:', isProcessingRef.current)
          
          if (audioPlayerRef.current) {
            console.log(`[${new Date().toISOString()}] Adding to audio queue`)
            audioPlayerRef.current.addToQueue(audioUrl, data.text)
          }
          break
          
        case 'stream_complete':
          console.log('Stream complete, full text:', data.full_text)
          setIsStreaming(false)
          setStreamingText('')
          
          // Only update conversation if not interrupted
          if (!data.interrupted) {
            setConversation(prev => {
              const newConv = [...prev]
              if (newConv.length > 0 && newConv[newConv.length - 1].role === 'assistant') {
                newConv[newConv.length - 1].content = data.full_text
              }
              conversationRef.current = newConv
              return newConv
            })
          } else {
            // Remove both the user message and incomplete assistant message
            setConversation(prev => {
              const newConv = [...prev]
              // Remove assistant message
              if (newConv.length > 0 && newConv[newConv.length - 1].role === 'assistant') {
                newConv.pop()
              }
              // Remove user message if it matches the pending one
              if (newConv.length > 0 && newConv[newConv.length - 1].role === 'user' && 
                  newConv[newConv.length - 1].content === pendingResponseRef.current) {
                newConv.pop()
              }
              conversationRef.current = newConv
              return newConv
            })
          }
          
          // If no audio was played yet, we can fully reset
          if (pendingResponseRef.current) {
            pendingResponseRef.current = null
            setIsProcessing(false)
            isProcessingRef.current = false
          }
          break
      }
    }

    // Initialize speech recognition
    const SpeechRecognition = (window as any).SpeechRecognition || (window as any).webkitSpeechRecognition
    if (!SpeechRecognition) {
      console.error('Speech Recognition API not supported in this browser')
      alert('Your browser does not support speech recognition. Please use Chrome, Edge, or Safari.')
      return
    }
    
    // Detect browser
    const isSafari = /^((?!chrome|android).)*safari/i.test(navigator.userAgent)
    const isChrome = /chrome/i.test(navigator.userAgent) && /google inc/i.test(navigator.vendor)
    console.log(`Browser detected: ${isSafari ? 'Safari' : isChrome ? 'Chrome' : 'Other'}`)
    
    try {
      const recognition = new SpeechRecognition()
      recognition.continuous = true
      recognition.interimResults = true
      recognition.lang = 'en-US'
      recognition.maxAlternatives = 1
      
      // Log recognition settings to verify
      console.log('Speech recognition settings:', {
        continuous: recognition.continuous,
        interimResults: recognition.interimResults,
        lang: recognition.lang
      })
      
      // Add handlers for start/end events
      recognition.onstart = () => {
        console.log('Speech recognition started')
      }
      
      recognition.onend = () => {
        console.log('Speech recognition ended')
        // Always restart if session is active
        if (isListeningRef.current) {
          console.log('Restarting speech recognition...')
          setTimeout(() => {
            if (recognitionRef.current && isListeningRef.current) {
              try {
                recognitionRef.current.start()
              } catch (e) {
                console.log('Could not restart:', e)
              }
            }
          }, 100)
        }
      }
      
      recognition.onresult = (event: any) => {
        // Get all current transcripts (both interim and final)
        let currentTranscript = ''
        let hasInterim = false
        
        for (let i = event.resultIndex; i < event.results.length; i++) {
          const result = event.results[i]
          currentTranscript += result[0].transcript
          if (!result.isFinal) {
            hasInterim = true
          }
        }
        
        console.log(`Speech result - Has interim: ${hasInterim}, Full transcript: "${currentTranscript}"`)
        
        // Update transcript display with the full current transcript
        setTranscript(currentTranscript)
        lastSpeechTimeRef.current = Date.now()
        
        // If AI is speaking/processing and user starts talking, interrupt immediately
        const isAudioPlaying = audioPlayerRef.current?.isPlaying() || false
        const shouldInterrupt = (isProcessingRef.current || pendingResponseRef.current || isAudioPlaying) && 
                               currentTranscript.trim().length > 0
        
        if (shouldInterrupt) {
          console.log(`User speaking (${hasInterim ? 'INTERIM' : 'FINAL'}), interrupting AI... Processing: ${isProcessingRef.current}, Pending: ${pendingResponseRef.current}, Playing: ${isAudioPlaying}`)
          interruptAI()
          speechBufferRef.current = '' // Clear buffer on interrupt
        }
        
        // Process final results for sending to backend
        for (let i = event.resultIndex; i < event.results.length; i++) {
          if (event.results[i].isFinal) {
            const finalTranscript = event.results[i][0].transcript
            // Add to speech buffer
            speechBufferRef.current += (speechBufferRef.current ? ' ' : '') + finalTranscript
            console.log('Speech buffer:', speechBufferRef.current)
            
            // Clear existing silence timer
            if (silenceTimerRef.current) {
              clearTimeout(silenceTimerRef.current)
              silenceTimerRef.current = null
            }
            
            // Set new silence timer
            silenceTimerRef.current = setTimeout(() => {
              if (speechBufferRef.current.trim() && !pendingResponseRef.current && !isProcessingRef.current) {
                // User has stopped speaking, process their input
                const userInput = speechBufferRef.current.trim()
                console.log('Processing user input:', userInput)
                
                // Mark that we have a pending response
                pendingResponseRef.current = userInput
                
                // Send to backend WITH the current conversation state
                if (wsRef.current && wsRef.current.readyState === WebSocket.OPEN) {
                  // Use conversation ref which is always up to date
                  const currentConversation = conversationRef.current
                  console.log('Sending message with conversation history:', currentConversation)
                  
                  wsRef.current.send(JSON.stringify({
                    type: 'message',
                    content: userInput,
                    conversation: currentConversation
                  }))
                }
                
                // Clear the buffer and transcript
                speechBufferRef.current = ''
                setTranscript('')
              }
            }, 700) // Wait 700ms of silence
          }
        }
      }
      
      recognition.onerror = (event: any) => {
        console.error('Speech recognition error:', event.error)
        
        // Handle specific error types
        if (event.error === 'network') {
          console.log('Network error - Chrome cannot reach Google Speech API. Try using Safari.')
          setIsListening(false)
          isListeningRef.current = false
          alert('Speech recognition network error in Chrome.\n\nThis usually happens due to:\n• Firewall/VPN blocking Google Speech API\n• Corporate network restrictions\n• Browser extensions\n\nTry using Safari instead, which uses Apple\'s speech service.')
        } else if (event.error === 'not-allowed') {
          setIsListening(false)
          isListeningRef.current = false
          alert('Microphone access denied. Please allow microphone access and refresh the page.')
        } else if (event.error === 'no-speech') {
          console.log('No speech detected')
          // Don't stop listening on no-speech
        } else if (event.error === 'aborted') {
          console.log('Speech recognition aborted')
          setIsListening(false)
          isListeningRef.current = false
        } else {
          console.error('Unknown speech recognition error:', event.error)
          setIsListening(false)
          isListeningRef.current = false
        }
      }
      
      recognitionRef.current = recognition
    } catch (error) {
      console.error('Failed to initialize speech recognition:', error)
      alert('Failed to initialize speech recognition. Please check your browser settings.')
    }

    return () => {
      console.log('Cleanup function called')
      if (wsRef.current && wsRef.current.readyState === WebSocket.OPEN) {
        console.log('Closing WebSocket in cleanup')
        wsRef.current.close()
      }
      if (recognitionRef.current) {
        try {
          recognitionRef.current.stop()
        } catch (e) {
          console.log('Error stopping recognition:', e)
        }
      }
      isInitialized.current = false
    }
  }, [])

  const startListening = async () => {
    if (recognitionRef.current && !isProcessing) {
      try {
        // First check if we have microphone permission
        const stream = await navigator.mediaDevices.getUserMedia({ audio: true })
        stream.getTracks().forEach(track => track.stop()) // Stop the test stream
        
        recognitionRef.current.start()
        setTranscript('')
        console.log('Speech recognition started successfully')
      } catch (error: any) {
        console.error('Error starting speech recognition:', error)
        
        if (error.name === 'NotAllowedError' || error.name === 'PermissionDeniedError') {
          alert('Microphone permission denied. Please allow microphone access in your browser settings.')
          setIsListening(false)
          isListeningRef.current = false
        } else if (error.message && error.message.includes('already started')) {
          // If already started, stop and restart
          try {
            recognitionRef.current.stop()
            setTimeout(() => {
              recognitionRef.current.start()
              setTranscript('')
            }, 100)
          } catch (e) {
            console.error('Failed to restart speech recognition:', e)
          }
        } else {
          alert(`Failed to start speech recognition: ${error.message || error}`)
          setIsListening(false)
          isListeningRef.current = false
        }
      }
    }
  }

  const stopListening = () => {
    if (recognitionRef.current) {
      try {
        recognitionRef.current.stop()
      } catch (e) {
        console.log('Error stopping recognition:', e)
      }
    }
    if (audioRef.current) {
      audioRef.current.pause()
      audioRef.current = null
    }
    if (silenceTimerRef.current) {
      clearTimeout(silenceTimerRef.current)
      silenceTimerRef.current = null
    }
    // Reset audio player
    if (audioPlayerRef.current) {
      audioPlayerRef.current.reset()
    }
  }

  const interruptAI = () => {
    console.log('Interrupting AI...')
    
    // Reset audio player for new conversation turn
    if (audioPlayerRef.current) {
      audioPlayerRef.current.reset()
    }
    
    // Cancel current LLM generation
    if (wsRef.current && wsRef.current.readyState === WebSocket.OPEN) {
      wsRef.current.send(JSON.stringify({
        type: 'interrupt'
      }))
    }
    
    // Clear pending response
    pendingResponseRef.current = null
    
    // Reset states
    setIsProcessing(false)
    isProcessingRef.current = false
    setIsStreaming(false)
    setStreamingText('')
    
    // Clear speech buffer
    speechBufferRef.current = ''
  }

  const toggleListening = () => {
    if (isListening) {
      // Turn off - stop everything
      setIsListening(false)
      isListeningRef.current = false
      stopListening()
      setTranscript('')
      
      // Stop any ongoing audio and clear queue
      if (audioRef.current) {
        audioRef.current.pause()
        audioRef.current = null
      }
      if (audioPlayerRef.current) {
        audioPlayerRef.current.reset()
      }
    } else {
      // Turn on - start continuous conversation
      setIsListening(true)
      isListeningRef.current = true
      
      // Unlock audio player on user interaction
      if (audioPlayerRef.current) {
        audioPlayerRef.current.unlock()
      }
      
      startListening()
>>>>>>> 162c4b79
    }
  }

  return (
<<<<<<< HEAD
    <div className="flex h-screen bg-black">
      <Sidebar onNavigate={setCurrentPage} />
      <div className="flex-1 overflow-hidden">
        {renderCurrentPage()}
=======
    <div className="app">
      <div className="container">
        <h1>Voice Agent</h1>
        
        <div className="conversation">
          {conversation.map((msg, idx) => (
            <div key={idx} className={`message ${msg.role}`}>
              <strong>{msg.role === 'user' ? 'You' : 'Agent'}:</strong> {msg.content}
            </div>
          ))}
          {transcript && (
            <div className="message user interim">
              <strong>You:</strong> {transcript}
            </div>
          )}
          {streamingText && (
            <div className="message assistant streaming">
              <strong>Agent:</strong> {streamingText}
            </div>
          )}
        </div>
        
        <button 
          className={`mic-button ${isListening ? 'listening' : ''}`}
          onClick={toggleListening}
        >
          {isListening ? '📞' : '☎️'}
        </button>
        
        <p className="status">
          {isListening ? 'On call' : 'Click to start call'}
        </p>
        
>>>>>>> 162c4b79
      </div>
    </div>
  )
}

export default App<|MERGE_RESOLUTION|>--- conflicted
+++ resolved
@@ -4,7 +4,6 @@
 import CreateNewPage from './components/CreateNewPage'
 
 function App() {
-<<<<<<< HEAD
   const [currentPage, setCurrentPage] = useState<'agent' | 'create-new'>('agent')
 
   const renderCurrentPage = () => {
@@ -14,7 +13,6 @@
       case 'agent':
       default:
         return <Agent />
-=======
   const [isListening, setIsListening] = useState(false)
   const [transcript, setTranscript] = useState('')
   const [conversation, setConversation] = useState<Array<{role: string, content: string}>>([])
@@ -513,17 +511,14 @@
       }
       
       startListening()
->>>>>>> 162c4b79
     }
   }
 
   return (
-<<<<<<< HEAD
     <div className="flex h-screen bg-black">
       <Sidebar onNavigate={setCurrentPage} />
       <div className="flex-1 overflow-hidden">
         {renderCurrentPage()}
-=======
     <div className="app">
       <div className="container">
         <h1>Voice Agent</h1>
@@ -557,7 +552,6 @@
           {isListening ? 'On call' : 'Click to start call'}
         </p>
         
->>>>>>> 162c4b79
       </div>
     </div>
   )
